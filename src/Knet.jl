--- conflicted
+++ resolved
@@ -14,10 +14,6 @@
 
 const libknet8 = Libdl.find_library(["libknet8"], [joinpath(dirname(@__DIR__),"deps")])
 
-<<<<<<< HEAD
-using AutoGrad; export grad, gradloss, getval
-using AutoGrad: Rec
-=======
 using AutoGrad
 using AutoGrad: forw, back, Rec, Tape
 export grad, gradloss, getval, value
@@ -29,7 +25,6 @@
     const Value = Rec
     const Param = Rec
 end; end
->>>>>>> 43421754
 
 include("gpu.jl");              export gpu
 include("uva.jl")
