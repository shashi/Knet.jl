NVCC := $(shell nvcc --version > /dev/null 2>&1; echo $$?)
FOMP := $(shell $(CXX) -fopenmp -c conv.cpp -o /dev/null > /dev/null 2>&1; echo $$?)
CFLAGS := -O3 -Wall -fPIC
OBJ := conv.o

ifeq ($(FOMP),0)
  CFLAGS := $(CFLAGS) -fopenmp
endif

ifeq ($(NVCC),0)
  CXX := nvcc
<<<<<<< HEAD
  CFLAGS := -O3 --use_fast_math -Wno-deprecated-gpu-targets -arch=compute_30 -code=sm_30 --compiler-options "$(CFLAGS)"
  OBJ := cuda1.o cuda01.o cuda11.o cuda12.o cuda13.o cuda14.o cuda16.o cuda17.o cuda20.o cuda21.o $(OBJ)
=======
  CFLAGS := -O3 --use_fast_math -Wno-deprecated-gpu-targets --compiler-options "$(CFLAGS)"
  OBJ := cuda1.o cuda01.o cuda11.o cuda12.o cuda20.o cuda21.o cuda22.o $(OBJ)
>>>>>>> e6835c90
endif

libknet8.so: $(OBJ)
	$(CXX) --shared $(CFLAGS) $^ -o $@

%.o: %.cu
	$(CXX) -c $(CFLAGS) $< -o $@

%.o: %.cpp
	$(CXX) -c $(CFLAGS) $< -o $@

cuda1.cu: cuda1.jl unary.jl
	julia $< > $@

cuda01.cu: cuda01.jl broadcast.jl
	julia $< > $@

cuda11.cu: cuda11.jl broadcast.jl
	julia $< > $@

cuda12.cu: cuda12.jl broadcast.jl
	julia $< > $@

cuda13.cu: cuda13.jl broadcast.jl
	julia $< > $@

cuda14.cu: cuda14.jl broadcast.jl
		julia $< > $@

cuda16.cu: cuda16.jl broadcast.jl
		julia $< > $@

cuda17.cu: cuda17.jl broadcast.jl
		julia $< > $@

cuda20.cu: cuda20.jl reduction.jl
	julia $< > $@

cuda21.cu: cuda21.jl reduction.jl
	julia $< > $@

cuda22.cu: cuda22.jl reduction.jl
	julia $< > $@

clean:
	-rm *.o *.cu libknet8.so

.PRECIOUS: %.cu<|MERGE_RESOLUTION|>--- conflicted
+++ resolved
@@ -9,13 +9,9 @@
 
 ifeq ($(NVCC),0)
   CXX := nvcc
-<<<<<<< HEAD
   CFLAGS := -O3 --use_fast_math -Wno-deprecated-gpu-targets -arch=compute_30 -code=sm_30 --compiler-options "$(CFLAGS)"
-  OBJ := cuda1.o cuda01.o cuda11.o cuda12.o cuda13.o cuda14.o cuda16.o cuda17.o cuda20.o cuda21.o $(OBJ)
-=======
-  CFLAGS := -O3 --use_fast_math -Wno-deprecated-gpu-targets --compiler-options "$(CFLAGS)"
-  OBJ := cuda1.o cuda01.o cuda11.o cuda12.o cuda20.o cuda21.o cuda22.o $(OBJ)
->>>>>>> e6835c90
+  OBJ := cuda1.o cuda01.o cuda11.o cuda12.o cuda13.o cuda14.o cuda16.o cuda17.o cuda20.o cuda21.o cuda22.o $(OBJ)
+
 endif
 
 libknet8.so: $(OBJ)
